#
# Copyright (c) 2016 Nordic Semiconductor ASA
# All rights reserved.
#
# Redistribution and use in source and binary forms, with or without modification,
# are permitted provided that the following conditions are met:
#
#   1. Redistributions of source code must retain the above copyright notice, this
#   list of conditions and the following disclaimer.
#
#   2. Redistributions in binary form must reproduce the above copyright notice, this
#   list of conditions and the following disclaimer in the documentation and/or
#   other materials provided with the distribution.
#
#   3. Neither the name of Nordic Semiconductor ASA nor the names of other
#   contributors to this software may be used to endorse or promote products
#   derived from this software without specific prior written permission.
#
#   4. This software must only be used in or with a processor manufactured by Nordic
#   Semiconductor ASA, or in or with a processor manufactured by a third party that
#   is used in combination with a processor manufactured by Nordic Semiconductor.
#
#   5. Any software provided in binary or object form under this license must not be
#   reverse engineered, decompiled, modified and/or disassembled.
#
# THIS SOFTWARE IS PROVIDED BY THE COPYRIGHT HOLDERS AND CONTRIBUTORS "AS IS" AND
# ANY EXPRESS OR IMPLIED WARRANTIES, INCLUDING, BUT NOT LIMITED TO, THE IMPLIED
# WARRANTIES OF MERCHANTABILITY AND FITNESS FOR A PARTICULAR PURPOSE ARE
# DISCLAIMED. IN NO EVENT SHALL THE COPYRIGHT HOLDER OR CONTRIBUTORS BE LIABLE FOR
# ANY DIRECT, INDIRECT, INCIDENTAL, SPECIAL, EXEMPLARY, OR CONSEQUENTIAL DAMAGES
# (INCLUDING, BUT NOT LIMITED TO, PROCUREMENT OF SUBSTITUTE GOODS OR SERVICES;
# LOSS OF USE, DATA, OR PROFITS; OR BUSINESS INTERRUPTION) HOWEVER CAUSED AND ON
# ANY THEORY OF LIABILITY, WHETHER IN CONTRACT, STRICT LIABILITY, OR TORT
# (INCLUDING NEGLIGENCE OR OTHERWISE) ARISING IN ANY WAY OUT OF THE USE OF THIS
# SOFTWARE, EVEN IF ADVISED OF THE POSSIBILITY OF SUCH DAMAGE.
#

""" Version definition for nrfutil. """

<<<<<<< HEAD
NRFUTIL_VERSION = "6.1.0"

CUS_VERSION = "1.0.0"
=======
NRFUTIL_VERSION = "6.1.0"
>>>>>>> af139f1f
<|MERGE_RESOLUTION|>--- conflicted
+++ resolved
@@ -37,10 +37,6 @@
 
 """ Version definition for nrfutil. """
 
-<<<<<<< HEAD
 NRFUTIL_VERSION = "6.1.0"
 
-CUS_VERSION = "1.0.0"
-=======
-NRFUTIL_VERSION = "6.1.0"
->>>>>>> af139f1f
+CUS_VERSION = "1.1.0"