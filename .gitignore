# Byte-compiled / optimized / DLL files
__pycache__/
*.py[cod]
*$py.class

<<<<<<< HEAD
# Virtualenv
venv/
env/
=======
# C extensions
*.so
>>>>>>> f01444a9

# Distribution / packaging
.Python
build/
develop-eggs/
dist/
downloads/
eggs/
.eggs/
lib/
lib64/
parts/
sdist/
var/
wheels/
pip-wheel-metadata/
share/python-wheels/
*.egg-info/
.installed.cfg
*.egg
MANIFEST

# PyInstaller
#  Usually these files are written by a python script from a template
#  before PyInstaller builds the exe, so as to inject date/other infos into it.
*.manifest
*.spec

# Installer logs
pip-log.txt
pip-delete-this-directory.txt

# Unit test / coverage reports
htmlcov/
.tox/
.nox/
.coverage
.coverage.*
.cache
nosetests.xml
coverage.xml
*.cover
*.py,cover
.hypothesis/
.pytest_cache/

# Translations
*.mo
*.pot

# Django stuff:
*.log
local_settings.py
db.sqlite3
db.sqlite3-journal

# Flask stuff:
instance/
.webassets-cache

# Scrapy stuff:
.scrapy

# Sphinx documentation
docs/_build/

# PyBuilder
target/

# Jupyter Notebook
.ipynb_checkpoints

# IPython
profile_default/
ipython_config.py

# pyenv
.python-version

# pipenv
#   According to pypa/pipenv#598, it is recommended to include Pipfile.lock in version control.
#   However, in case of collaboration, if having platform-specific dependencies or dependencies
#   having no cross-platform support, pipenv may install dependencies that don't work, or not
#   install all needed dependencies.
#Pipfile.lock

# PEP 582; used by e.g. github.com/David-OConnor/pyflow
__pypackages__/

# Celery stuff
celerybeat-schedule
celerybeat.pid

# SageMath parsed files
*.sage.py

# Environments
.env
.venv
env/
venv/
ENV/
env.bak/
venv.bak/

# Spyder project settings
.spyderproject
.spyproject

# Rope project settings
.ropeproject

# mkdocs documentation
/site

# mypy
.mypy_cache/
.dmypy.json
dmypy.json

<<<<<<< HEAD
# Test artefacts
/nordicsemi/dfu/tests/mypackage.zip
/tests/test.zip
.eggs/
unittests.xml
=======
# Pyre type checker
.pyre/
>>>>>>> f01444a9
<|MERGE_RESOLUTION|>--- conflicted
+++ resolved
@@ -3,14 +3,8 @@
 *.py[cod]
 *$py.class
 
-<<<<<<< HEAD
-# Virtualenv
-venv/
-env/
-=======
 # C extensions
 *.so
->>>>>>> f01444a9
 
 # Distribution / packaging
 .Python
@@ -131,13 +125,11 @@
 .dmypy.json
 dmypy.json
 
-<<<<<<< HEAD
 # Test artefacts
 /nordicsemi/dfu/tests/mypackage.zip
 /tests/test.zip
 .eggs/
 unittests.xml
-=======
+
 # Pyre type checker
 .pyre/
->>>>>>> f01444a9
