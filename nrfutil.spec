--- conflicted
+++ resolved
@@ -29,11 +29,7 @@
 a = Analysis(['nordicsemi/__main__.py'],
              binaries=None,
              datas=datas,
-<<<<<<< HEAD
-             hiddenimports=['usb1', 'pkg_resources.py2_warn'],
-=======
              hiddenimports=['usb1'],
->>>>>>> af139f1f
              hookspath=[],
              runtime_hooks=[],
              excludes=[],
